--- conflicted
+++ resolved
@@ -60,79 +60,32 @@
 
     reprod_logger.save("./result/metric_{}.npy".format(tag))
 
-<<<<<<< HEAD
-
-def train_one_epoch_paddle(inputs, labels, model, criterion, optimizer,
-                           lr_scheduler, max_iter, reprod_logger, adjust_norm_mom):
-=======
 def train_one_epoch_paddle(inputs, labels, model, criterion, optimizer,lr_scheduler, max_iter, reprod_logger):
 
->>>>>>> 1dd3c71d
     for idx in range(max_iter):
         image = paddle.to_tensor(inputs, dtype="float32")
         target = paddle.to_tensor(labels, dtype="int64")
         # import pdb; pdb.set_trace()
-
+        output = model(image)
+        # print("torch iter output:",output)
+        loss = criterion(image,output, target)
+        # print("torch loss:",loss)
         # reprod_logger.add("lr_{}".format(idx), np.array(lr_scheduler.get_lr()))
 
-<<<<<<< HEAD
-        optimizer = lr_scheduler.update_lr(
-            optimizer=optimizer, epoch=1, curr_iter=idx
-        )
-        if adjust_norm_mom is not None:
-            adjust_norm_mom.adjust_momentum(
-                model=model, epoch=1, iteration=idx
-            )
-        output = model(image)
-        print("paddle iter output:", output)
-        loss = criterion(image, output, target)
-        print("paddle loss:", loss)
-        if isinstance(loss, paddle.Tensor) and paddle.isnan(loss):
-            logger.error("Nan encountered in the loss.")
-        reprod_logger.add("loss_{}".format(idx), loss.cpu().detach().numpy())
-        loss.backward()
-        optimizer.step()
-        optimizer.clear_grad()
-        # lr_scheduler.step()
-=======
         loss.backward()
         optimizer.step()
         optimizer.clear_grad()
         optimizer = lr_scheduler.update_lr(optimizer=optimizer, epoch=1, curr_iter=idx)
         
->>>>>>> 1dd3c71d
 
     reprod_logger.save("./result/optim_paddle.npy")
 
 
-def train_one_epoch_torch(inputs, labels, model, criterion, optimizer,
-                          lr_scheduler, max_iter, reprod_logger, adjust_norm_mom):
+def train_one_epoch_torch(inputs, labels, model, criterion, optimizer,lr_scheduler, max_iter, reprod_logger):
     for idx in range(max_iter):
         image = torch.tensor(inputs, dtype=torch.float32)
         target = torch.tensor(labels, dtype=torch.int64)
 
-<<<<<<< HEAD
-        # reprod_logger.add("lr_{}".format(idx),
-        #                   np.array(lr_scheduler.get_last_lr()))
-        optimizer = lr_scheduler.update_lr(
-            optimizer=optimizer, epoch=1, curr_iter=idx
-        )
-        if adjust_norm_mom is not None:
-            adjust_norm_mom.adjust_momentum(
-                model=model, epoch=1, iteration=idx
-            )
-        output = model(image)
-        print("torch iter output:", output)
-        loss = criterion(image, output, target)
-        print("torch loss:", loss)
-        if isinstance(loss, torch.Tensor) and torch.isnan(loss):
-            logger.error("Nan encountered in the loss.")
-        reprod_logger.add("loss_{}".format(idx), loss.cpu().detach().numpy())
-        loss.backward()
-        optimizer.step()
-        optimizer.zero_grad()
-        # lr_scheduler.step()
-=======
         output = model(image)
         # print("torch iter output:",output)
         loss = criterion(image,output, target)
@@ -147,6 +100,5 @@
         optimizer.step()
         optimizer.zero_grad()
         optimizer = lr_scheduler.update_lr(optimizer=optimizer, epoch=1, curr_iter=idx)
->>>>>>> 1dd3c71d
 
     reprod_logger.save("./result/optim_torch.npy")