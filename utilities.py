import paddle
import torch
import numpy as np
from paddlepaddle.options.opts import get_training_arguments

from paddlepaddle.cvnets.models.classification import build_classification_model as build_model_pad
from reference.cvnets.models.classification import build_classification_model as build_model_ref

from reference.data.datasets import train_val_datasets as create_datasets_ref
from reference.data.data_loaders import create_train_val_loader as create_loader_ref
from paddlepaddle.data.datasets import train_val_datasets as create_datasets_pad
from paddlepaddle.data.data_loaders import create_train_val_loader as create_loader_pad


def loadModels(opts):
    device = 'cpu'
    torch_device = torch.device("cuda:0" if device == "gpu" else "cpu")
    paddle.set_device(device)

    # load torch model
    torch_model = build_model_ref(opts)
    torch_state_dict = torch.load("./data/torch.pt", map_location=torch_device)
    torch_model.load_state_dict(torch_state_dict)
    torch_model.to(torch_device)
    torch_model.eval()

    # load paddle model
    paddle_model = build_model_pad(opts)
    paddle_state_dict = paddle.load("./data/paddle.pdparams")
    paddle_model.set_state_dict(paddle_state_dict)
    paddle_model.eval()

    return paddle_model, torch_model


def build_paddle_data_pipeline(opts):
    train_dataset, valid_dataset = create_datasets_pad(opts)
    train_loader, val_loader, train_sampler = create_loader_pad(opts, train_dataset, valid_dataset)
    return train_dataset, train_loader


def build_torch_data_pipeline(opts):
    train_dataset, valid_dataset = create_datasets_ref(opts)
    train_loader, val_loader, train_sampler = create_loader_ref(opts, train_dataset, valid_dataset)
    return train_dataset, train_loader


def evaluate(image, labels, model, acc, tag, reprod_logger):
    model.eval()
    output = model(image)

    accracy = acc(output, labels, top_k=(1, 5))

    reprod_logger.add("acc_top1", np.array(accracy[0]))
    reprod_logger.add("acc_top5", np.array(accracy[1]))

    reprod_logger.save("./result/metric_{}.npy".format(tag))

<<<<<<< HEAD
def train_one_epoch_paddle(inputs, labels, model, criterion, optimizer,
                           lr_scheduler, max_iter, reprod_logger):
=======
def train_one_epoch_paddle(inputs, labels, model, criterion, optimizer,lr_scheduler, max_iter, reprod_logger):

>>>>>>> 10a316fb
    for idx in range(max_iter):
        image = paddle.to_tensor(inputs, dtype="float32")
        target = paddle.to_tensor(labels, dtype="int64")
        # import pdb; pdb.set_trace()
<<<<<<< HEAD

        output = model(image)
        print("padddle iter output:",output)
        loss = criterion(image,output, target)
        print("padddle loss:",loss)

        reprod_logger.add("loss_{}".format(idx), loss.cpu().detach().numpy())
        # reprod_logger.add("lr_{}".format(idx), np.array(lr_scheduler.get_lr()))

        optimizer.clear_grad()
        optimizer = lr_scheduler.update_lr(
                optimizer=optimizer, epoch=1, curr_iter=idx
            )
        loss.backward()
        optimizer.step()
=======
        output = model(image)
        print("paddle iter output:",output)
        loss = criterion(image,output, target)
        print("paddle loss:",loss)

        reprod_logger.add("loss_{}".format(idx), loss.cpu().detach().numpy())
        # reprod_logger.add("lr_{}".format(idx),
        #                   np.array(lr_scheduler.get_last_lr()))

        loss.backward()
        optimizer.step()
        optimizer.clear_grad()
        optimizer = lr_scheduler.update_lr(optimizer=optimizer, epoch=1, curr_iter=idx)
        
>>>>>>> 10a316fb

    reprod_logger.save("./result/optim_paddle.npy")


<<<<<<< HEAD
def train_one_epoch_torch(inputs, labels, model, criterion, optimizer,
                          lr_scheduler, max_iter, reprod_logger):
=======
def train_one_epoch_torch(inputs, labels, model, criterion, optimizer,lr_scheduler, max_iter, reprod_logger):
>>>>>>> 10a316fb
    for idx in range(max_iter):
        image = torch.tensor(inputs, dtype=torch.float32)
        target = torch.tensor(labels, dtype=torch.int64)
        output = model(image)
        # print("torch iter output:",output)
        loss = criterion(image,output, target)
        # print("torch loss:",loss)


<<<<<<< HEAD
        output = model(image)
        print("torch iter output:",output)
        loss = criterion(image,output, target)
        print("torch loss:",loss)


=======
>>>>>>> 10a316fb
        reprod_logger.add("loss_{}".format(idx), loss.cpu().detach().numpy())
        # reprod_logger.add("lr_{}".format(idx),
        #                   np.array(lr_scheduler.get_last_lr()))

<<<<<<< HEAD
        optimizer.zero_grad()
        optimizer = lr_scheduler.update_lr(
                optimizer=optimizer, epoch=1, curr_iter=idx
            )
        loss.backward()
        optimizer.step()
=======
        loss.backward()
        optimizer.step()
        optimizer.zero_grad()
        optimizer = lr_scheduler.update_lr(optimizer=optimizer, epoch=1, curr_iter=idx)
>>>>>>> 10a316fb

    reprod_logger.save("./result/optim_torch.npy")

    <|MERGE_RESOLUTION|>--- conflicted
+++ resolved
@@ -56,34 +56,12 @@
 
     reprod_logger.save("./result/metric_{}.npy".format(tag))
 
-<<<<<<< HEAD
-def train_one_epoch_paddle(inputs, labels, model, criterion, optimizer,
-                           lr_scheduler, max_iter, reprod_logger):
-=======
 def train_one_epoch_paddle(inputs, labels, model, criterion, optimizer,lr_scheduler, max_iter, reprod_logger):
 
->>>>>>> 10a316fb
     for idx in range(max_iter):
         image = paddle.to_tensor(inputs, dtype="float32")
         target = paddle.to_tensor(labels, dtype="int64")
         # import pdb; pdb.set_trace()
-<<<<<<< HEAD
-
-        output = model(image)
-        print("padddle iter output:",output)
-        loss = criterion(image,output, target)
-        print("padddle loss:",loss)
-
-        reprod_logger.add("loss_{}".format(idx), loss.cpu().detach().numpy())
-        # reprod_logger.add("lr_{}".format(idx), np.array(lr_scheduler.get_lr()))
-
-        optimizer.clear_grad()
-        optimizer = lr_scheduler.update_lr(
-                optimizer=optimizer, epoch=1, curr_iter=idx
-            )
-        loss.backward()
-        optimizer.step()
-=======
         output = model(image)
         print("paddle iter output:",output)
         loss = criterion(image,output, target)
@@ -98,17 +76,11 @@
         optimizer.clear_grad()
         optimizer = lr_scheduler.update_lr(optimizer=optimizer, epoch=1, curr_iter=idx)
         
->>>>>>> 10a316fb
 
     reprod_logger.save("./result/optim_paddle.npy")
 
 
-<<<<<<< HEAD
-def train_one_epoch_torch(inputs, labels, model, criterion, optimizer,
-                          lr_scheduler, max_iter, reprod_logger):
-=======
 def train_one_epoch_torch(inputs, labels, model, criterion, optimizer,lr_scheduler, max_iter, reprod_logger):
->>>>>>> 10a316fb
     for idx in range(max_iter):
         image = torch.tensor(inputs, dtype=torch.float32)
         target = torch.tensor(labels, dtype=torch.int64)
@@ -118,32 +90,14 @@
         # print("torch loss:",loss)
 
 
-<<<<<<< HEAD
-        output = model(image)
-        print("torch iter output:",output)
-        loss = criterion(image,output, target)
-        print("torch loss:",loss)
-
-
-=======
->>>>>>> 10a316fb
         reprod_logger.add("loss_{}".format(idx), loss.cpu().detach().numpy())
         # reprod_logger.add("lr_{}".format(idx),
         #                   np.array(lr_scheduler.get_last_lr()))
 
-<<<<<<< HEAD
-        optimizer.zero_grad()
-        optimizer = lr_scheduler.update_lr(
-                optimizer=optimizer, epoch=1, curr_iter=idx
-            )
-        loss.backward()
-        optimizer.step()
-=======
         loss.backward()
         optimizer.step()
         optimizer.zero_grad()
         optimizer = lr_scheduler.update_lr(optimizer=optimizer, epoch=1, curr_iter=idx)
->>>>>>> 10a316fb
 
     reprod_logger.save("./result/optim_torch.npy")
 
