--- conflicted
+++ resolved
@@ -54,7 +54,6 @@
     reprod_logger.add("acc_top1", np.array(accracy[0]))
     reprod_logger.add("acc_top5", np.array(accracy[1]))
 
-<<<<<<< HEAD
     reprod_logger.save("./result/metric_{}.npy".format(tag))
 
 def train_one_epoch_paddle(inputs, labels, model, criterion, optimizer,
@@ -107,7 +106,4 @@
 
     reprod_logger.save("./result/optim_torch.npy")
 
-    
-=======
-    reprod_logger.save("./result/metric_{}.npy".format(tag))
->>>>>>> cfe3667e
+    